--- conflicted
+++ resolved
@@ -3,11 +3,8 @@
 import copy
 import itertools
 import gymnasium
-<<<<<<< HEAD
 import time
-=======
 from packaging import version
->>>>>>> 9642b822
 
 import torch
 import torch.nn as nn
@@ -367,16 +364,8 @@
         :param timesteps: Number of timesteps
         :type timesteps: int
         """
-<<<<<<< HEAD
+
         start = time.time()
-
-        def compute_gae(rewards: torch.Tensor,
-                        dones: torch.Tensor,
-                        values: torch.Tensor,
-                        next_values: torch.Tensor,
-                        discount_factor: float = 0.99,
-                        lambda_coefficient: float = 0.95) -> torch.Tensor:
-=======
 
         def compute_gae(
             rewards: torch.Tensor,
@@ -386,7 +375,6 @@
             discount_factor: float = 0.99,
             lambda_coefficient: float = 0.95,
         ) -> torch.Tensor:
->>>>>>> 9642b822
             """Compute the Generalized Advantage Estimator (GAE)
 
             :param rewards: Rewards obtained by the agent
