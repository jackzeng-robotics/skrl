--- conflicted
+++ resolved
@@ -11,13 +11,9 @@
 from skrl.resources.schedulers.torch import KLAdaptiveLR  # noqa
 from skrl.trainers.torch import Trainer
 from skrl.utils import set_seed
-<<<<<<< HEAD
-
-=======
 from skrl.utils.model_instantiators.torch import deterministic_model, gaussian_model, shared_model
 from gymnasium.spaces import Box
 import numpy as np
->>>>>>> 98fc5a4d
 
 class Runner:
     def __init__(self, path: str) -> None:
@@ -35,7 +31,6 @@
 
         self._cfg["agent"]["rewards_shaper"] = None  # FIXME: avoid 'dictionary changed size during iteration'
 
-<<<<<<< HEAD
         if self._cfg["models"]["CTDE"]:
             self._models = self._generate_models_CTDE(self._env, copy.deepcopy(self._cfg))
         else:
@@ -47,10 +42,8 @@
     def trainer(self) -> Trainer:
         """Trainer instance"""
         return self._trainer
-=======
         self._models = self._generate_models(copy.deepcopy(self._cfg))
         self._agent = self._generate_agent(copy.deepcopy(self._cfg), self._models)
->>>>>>> 98fc5a4d
 
     @property
     def agent(self) -> Agent:
@@ -200,13 +193,7 @@
 
         return update_dict(copy.deepcopy(cfg))
 
-<<<<<<< HEAD
-    def _generate_models(
-        self, env: Union[Wrapper, MultiAgentEnvWrapper], cfg: Mapping[str, Any]
-    ) -> Mapping[str, Mapping[str, Model]]:
-=======
     def _generate_models(self, cfg: Mapping[str, Any]) -> Mapping[str, Mapping[str, Model]]:
->>>>>>> 98fc5a4d
         """Generate model instances according to the environment specification and the given config
 
         :param env: Wrapped environment
@@ -226,294 +213,104 @@
         # instantiate models
         models = {}
         for agent_id in possible_agents:
-            _cfg = copy.deepcopy(cfg)
             models[agent_id] = {}
-            models_cfg = _cfg.get("models")
-            if not models_cfg:
-                raise ValueError("No 'models' are defined in cfg")
-            # get separate (non-shared) configuration and remove 'separate' key
-            try:
-                separate = models_cfg["separate"]
-                del models_cfg["separate"]
-                del models_cfg["CTDE"]
-                del models_cfg["separate_actors"]
-                del models_cfg["separate_critics"]
-            except KeyError:
-                separate = True
-                logger.warning("No 'separate' field defined in 'models' cfg. Defining it as True by default")
             # non-shared models
-            if separate:
-                for role in models_cfg:
-                    # get instantiator function and remove 'class' key
-                    model_class = models_cfg[role].get("class")
-                    if not model_class:
-                        raise ValueError(f"No 'class' field defined in 'models:{role}' cfg")
-                    del models_cfg[role]["class"]
-                    model_class = self._component(model_class)
-                    # get specific spaces according to agent/model cfg
-                    observation_space = observation_spaces[agent_id]
-                    if agent_class == "mappo" and role == "value":
-                        observation_space = state_spaces[agent_id]
-                    if agent_class == "amp" and role == "discriminator":
-                        try:
-                            observation_space = env.amp_observation_space
-                        except Exception as e:
-                            logger.warning(
-                                "Unable to get AMP space via 'env.amp_observation_space'. Using 'env.observation_space' instead"
-                            )
-                    # print model source
-                    source = model_class(
-                        observation_space=observation_space,
-                        action_space=action_spaces[agent_id],
-                        device=device,
-                        **self._process_cfg(models_cfg[role]),
-                        return_source=True,
-                    )
-                    print("==================================================")
-                    print(f"Model (role): {role}")
-                    print("==================================================\n")
-                    print(source)
-                    print("--------------------------------------------------")
-                    # instantiate model
-                    models[agent_id][role] = model_class(
-                        observation_space=observation_space,
-                        action_space=action_spaces[agent_id],
-                        device=device,
-                        **self._process_cfg(models_cfg[role]),
-                    )
-            # shared models
-            else:
-                roles = list(models_cfg.keys())
-                if len(roles) != 2:
-                    raise ValueError(
-                        "Runner currently only supports shared models, made up of exactly two models. "
-                        "Set 'separate' field to True to create non-shared models for the given cfg"
-                    )
-                # get shared model structure and parameters
-                structure = []
-                parameters = []
-                for role in roles:
-                    # get instantiator function and remove 'class' key
-                    model_structure = models_cfg[role].get("class")
-                    if not model_structure:
-                        raise ValueError(f"No 'class' field defined in 'models:{role}' cfg")
-                    del models_cfg[role]["class"]
-                    structure.append(model_structure)
-                    parameters.append(self._process_cfg(models_cfg[role]))
-                model_class = self._component("Shared")
+            if _cfg["models"]["separate"]:
+                # get instantiator function and remove 'class' field
+                try:
+                    model_class = self._class(_cfg["models"]["policy"]["class"])
+                    del _cfg["models"]["policy"]["class"]
+                except KeyError:
+                    model_class = self._class("GaussianMixin")
+                    logger.warning("No 'class' field defined in 'models:policy' cfg. 'GaussianMixin' will be used as default")
                 # print model source
                 source = model_class(
                     observation_space=observation_spaces[agent_id],
                     action_space=action_spaces[agent_id],
                     device=device,
-                    structure=structure,
-                    roles=roles,
-                    parameters=parameters,
+                    **self._process_cfg(_cfg["models"]["policy"]),
                     return_source=True,
                 )
-                print("==================================================")
-                print(f"Shared model (roles): {roles}")
-                print("==================================================\n")
+                print("--------------------------------------------------\n")
                 print(source)
                 print("--------------------------------------------------")
                 # instantiate model
-                models[agent_id][roles[0]] = model_class(
+                models[agent_id]["policy"] = model_class(
                     observation_space=observation_spaces[agent_id],
                     action_space=action_spaces[agent_id],
                     device=device,
-                    structure=structure,
-                    roles=roles,
-                    parameters=parameters,
-                )
-                models[agent_id][roles[1]] = models[agent_id][roles[0]]
-
-        # initialize lazy modules' parameters
-        for agent_id in possible_agents:
-            for role, model in models[agent_id].items():
-                model.init_state_dict(role)
+                    **self._process_cfg(_cfg["models"]["policy"]),
+                )
+                # get instantiator function and remove 'class' field
+                try:
+                    model_class = self._class(_cfg["models"]["value"]["class"])
+                    del _cfg["models"]["value"]["class"]
+                except KeyError:
+                    model_class = self._class("DeterministicMixin")
+                    logger.warning("No 'class' field defined in 'models:value' cfg. 'DeterministicMixin' will be used as default")
+                # print model source
+                source = model_class(
+                    observation_space=(state_spaces if agent_class in [MAPPO] else observation_spaces)[agent_id],
+                    action_space=action_spaces[agent_id],
+                    device=device,
+                    **self._process_cfg(_cfg["models"]["value"]),
+                    return_source=True,
+                )
+                print("--------------------------------------------------\n")
+                print(source)
+                print("--------------------------------------------------")
+                # instantiate model
+                models[agent_id]["value"] = model_class(
+                    observation_space=(state_spaces if agent_class in [MAPPO] else observation_spaces)[agent_id],
+                    action_space=action_spaces[agent_id],
+                    device=device,
+                    **self._process_cfg(_cfg["models"]["value"]),
+                )
+            # shared models
+            else:
+                # remove 'class' field
+                try:
+                    del _cfg["models"]["policy"]["class"]
+                except KeyError:
+                    logger.warning("No 'class' field defined in 'models:policy' cfg. 'GaussianMixin' will be used as default")
+                try:
+                    del _cfg["models"]["value"]["class"]
+                except KeyError:
+                    logger.warning("No 'class' field defined in 'models:value' cfg. 'DeterministicMixin' will be used as default")
+                model_class = self._class("Shared")
+                # print model source
+                source = model_class(
+                    observation_space=observation_spaces[agent_id],
+                    action_space=action_spaces[agent_id],
+                    device=device,
+                    structure=None,
+                    roles=["policy", "value"],
+                    parameters=[
+                        self._process_cfg(_cfg["models"]["policy"]),
+                        self._process_cfg(_cfg["models"]["value"]),
+                    ],
+                    return_source=True,
+                )
+                print("--------------------------------------------------\n")
+                print(source)
+                print("--------------------------------------------------")
+                # instantiate model
+                models[agent_id]["policy"] = model_class(
+                    observation_space=observation_spaces[agent_id],
+                    action_space=action_spaces[agent_id],
+                    device=device,
+                    structure=None,
+                    roles=["policy", "value"],
+                    parameters=[
+                        self._process_cfg(_cfg["models"]["policy"]),
+                        self._process_cfg(_cfg["models"]["value"]),
+                    ],
+                )
+                models[agent_id]["value"] = models[agent_id]["policy"]
 
         return models
-    
-    def _generate_models_CTDE(
-        self, env: Union[Wrapper, MultiAgentEnvWrapper], cfg: Mapping[str, Any]
-    ) -> Mapping[str, Mapping[str, Model]]:
-        """Generate model instances according to the environment specification and the given config
-
-        :param env: Wrapped environment
-        :param cfg: A configuration dictionary
-
-        :return: Model instances
-        """
-        multi_agent = isinstance(env, MultiAgentEnvWrapper)
-        device = env.device
-        possible_agents = env.possible_agents if multi_agent else ["agent"]
-        state_spaces = env.state_spaces if multi_agent else {"agent": env.state_space}
-        observation_spaces = env.observation_spaces if multi_agent else {"agent": env.observation_space}
-        action_spaces = env.action_spaces if multi_agent else {"agent": env.action_space}
-
-        agent_class = cfg.get("agent", {}).get("class", "").lower()
-
-        # instantiate models
-        models = {}
-        for agent_id in possible_agents:
-            models[agent_id] = {}
-        _cfg = copy.deepcopy(cfg)
-        models_cfg = _cfg.get("models")
-        if not models_cfg:
-            raise ValueError("No 'models' are defined in cfg")
-        # get separate (non-shared) configuration and remove 'separate' key
-        try:
-            separate = models_cfg["separate"]
-            separate_actors = models_cfg["separate_actors"]
-            separate_critics = models_cfg["separate_critics"]
-            del models_cfg["separate"]
-            del models_cfg["CTDE"]
-            del models_cfg["separate_actors"]
-            del models_cfg["separate_critics"]
-        except KeyError:
-            separate = True
-            logger.warning("No 'separate' field defined in 'models' cfg. Defining it as True by default")
-
-        # TODO: generalize this later
-        if separate:
-            if not separate_critics and separate_actors:
-                for role in models_cfg:
-                    if role =="policy":
-                        # instantiate models
-                        for agent_id in possible_agents:
-                            # get instantiator function and remove 'class' key
-                            model_class = models_cfg[role].get("class")
-                            model_class = self._component(model_class)
-                            # get specific spaces according to agent/model cfg
-                            observation_space = observation_spaces[agent_id]
-                            if agent_class == "mappo" and role == "value":
-                                observation_space = state_spaces[agent_id]
-                            if agent_class == "amp" and role == "discriminator":
-                                try:
-                                    observation_space = env.amp_observation_space
-                                except Exception as e:
-                                    logger.warning(
-                                        "Unable to get AMP space via 'env.amp_observation_space'. Using 'env.observation_space' instead"
-                                    )
-                            # print model source
-                            source = model_class(
-                                observation_space=observation_space,
-                                action_space=action_spaces[agent_id],
-                                device=device,
-                                **self._process_cfg(models_cfg[role]),
-                                return_source=True,
-                            )
-                            print("==================================================")
-                            print(f"Model (role): {role}")
-                            print("==================================================\n")
-                            print(source)
-                            print("--------------------------------------------------")
-                            # instantiate model
-                            models[agent_id][role] = model_class(
-                                observation_space=observation_space,
-                                action_space=action_spaces[agent_id],
-                                device=device,
-                                **self._process_cfg(models_cfg[role]),
-                            )
-                    elif role == "value":
-                        # get instantiator function and remove 'class' key
-                        model_class = models_cfg[role].get("class")
-                        if not model_class:
-                            raise ValueError(f"No 'class' field defined in 'models:{role}' cfg")
-                        del models_cfg[role]["class"]
-                        model_class = self._component(model_class)
-                        # get specific spaces according to agent/model cfg
-                        observation_space = observation_spaces[next(iter(possible_agents))] # assume the observation space is the same for all agents
-                        if agent_class == "mappo" and role == "value":
-                            observation_space = state_spaces[next(iter(possible_agents))] # assume the state space is the same for all agents
-                        if agent_class == "amp" and role == "discriminator":
-                            try:
-                                observation_space = env.amp_observation_space
-                            except Exception as e:
-                                logger.warning(
-                                    "Unable to get AMP space via 'env.amp_observation_space'. Using 'env.observation_space' instead"
-                                )
-                        # print model source
-                        source = model_class(
-                            observation_space=observation_space,
-                            action_space=action_spaces[next(iter(possible_agents))], # assume the action space is the same for all agents
-                            device=device,
-                            **self._process_cfg(models_cfg[role]),
-                            return_source=True,
-                        )
-                        print("==================================================")
-                        print(f"Model (role): {role}")
-                        print("==================================================\n")
-                        print(source)
-                        print("--------------------------------------------------")
-                        # instantiate model
-                        current_model = model_class(
-                            observation_space=observation_space,
-                            action_space=action_spaces[next(iter(possible_agents))], # assume the action space is the same for all agents
-                            device=device,
-                            **self._process_cfg(models_cfg[role]),
-                        )
-                        current_model.init_state_dict(role)
-                        
-                        for agent_id in possible_agents:
-                            models[agent_id][role] = current_model
-
-            elif not separate_actors and not separate_critics:
-                for role in models_cfg:
-                    # get instantiator function and remove 'class' key
-                    model_class = models_cfg[role].get("class")
-                    if not model_class:
-                        raise ValueError(f"No 'class' field defined in 'models:{role}' cfg")
-                    del models_cfg[role]["class"]
-                    model_class = self._component(model_class)
-                    # get specific spaces according to agent/model cfg
-                    observation_space = observation_spaces[next(iter(possible_agents))] # assume the observation space is the same for all agents
-                    if agent_class == "mappo" and role == "value":
-                        observation_space = state_spaces[next(iter(possible_agents))] # assume the state space is the same for all agents
-                    if agent_class == "amp" and role == "discriminator":
-                        try:
-                            observation_space = env.amp_observation_space
-                        except Exception as e:
-                            logger.warning(
-                                "Unable to get AMP space via 'env.amp_observation_space'. Using 'env.observation_space' instead"
-                            )
-                    # print model source
-                    source = model_class(
-                        observation_space=observation_space,
-                        action_space=action_spaces[next(iter(possible_agents))], # assume the action space is the same for all agents
-                        device=device,
-                        **self._process_cfg(models_cfg[role]),
-                        return_source=True,
-                    )
-                    print("==================================================")
-                    print(f"Model (role): {role}")
-                    print("==================================================\n")
-                    print(source)
-                    print("--------------------------------------------------")
-                    # instantiate model
-                    current_model = model_class(
-                        observation_space=observation_space,
-                        action_space=action_spaces[next(iter(possible_agents))], # assume the action space is the same for all agents
-                        device=device,
-                        **self._process_cfg(models_cfg[role]),
-                    )
-                    current_model.init_state_dict(role)
-                    
-                    for agent_id in possible_agents:
-                        models[agent_id][role] = current_model
-
-        return models
-
-<<<<<<< HEAD
-    def _generate_agent(
-        self,
-        env: Union[Wrapper, MultiAgentEnvWrapper],
-        cfg: Mapping[str, Any],
-        models: Mapping[str, Mapping[str, Model]],
-    ) -> Agent:
-=======
+
     def _generate_agent(self, cfg: Mapping[str, Any], models: Mapping[str, Mapping[str, Model]]) -> Agent:
->>>>>>> 98fc5a4d
         """Generate agent instance according to the environment specification and the given config and models
 
         :param env: Wrapped environment
@@ -529,10 +326,6 @@
         state_spaces = {"agent": None}
         observation_spaces = {"agent": Box(-np.inf, np.inf, (cfg["models"]["input_space"],), np.float32)}
         action_spaces = {"agent": Box(-np.inf, np.inf, (cfg["models"]["action_space"],), np.float32)}
-
-        agent_class = cfg.get("agent", {}).get("class", "").lower()
-        if not agent_class:
-            raise ValueError(f"No 'class' field defined in 'agent' cfg")
 
         # check for memory configuration (backward compatibility)
         if not "memory" in cfg:
@@ -656,30 +449,6 @@
             }
         return self._component(agent_class)(cfg=agent_cfg, device=device, **agent_kwargs)
 
-<<<<<<< HEAD
-    def _generate_trainer(
-        self, env: Union[Wrapper, MultiAgentEnvWrapper], cfg: Mapping[str, Any], agent: Agent
-    ) -> Trainer:
-        """Generate trainer instance according to the environment specification and the given config and agent
-
-        :param env: Wrapped environment
-        :param cfg: A configuration dictionary
-        :param agent: Agent's model instances
-
-        :return: Trainer instances
-        """
-        # get trainer class and remove 'class' field
-        try:
-            trainer_class = self._component(cfg["trainer"]["class"])
-            del cfg["trainer"]["class"]
-        except KeyError:
-            trainer_class = self._component("SequentialTrainer")
-            logger.warning("No 'class' field defined in 'trainer' cfg. 'SequentialTrainer' will be used as default")
-        # instantiate trainer
-        return trainer_class(env=env, agents=agent, cfg=cfg["trainer"])
-
-=======
->>>>>>> 98fc5a4d
     def run(self, mode: str = "train") -> None:
         """Run the training/evaluation
 
